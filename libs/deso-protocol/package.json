{
  "name": "deso-protocol",
  "version": "1.1.12",
  "module": "./src/index.js",
  "keywords": [
    "blockchain",
    "crypto",
    "decentralized",
    "deso",
    "social",
    "web3"
  ],
  "dependencies": {
<<<<<<< HEAD
    "@deso-core/data": "^0.0.24",
    "@deso-core/identity": "^0.0.22",
=======
    "@deso-core/identity": "^0.1.5",
    "@deso-core/data": "^0.1.0",
>>>>>>> ccf8935a
    "deso-protocol-types": "^0.7.1"
  }
}<|MERGE_RESOLUTION|>--- conflicted
+++ resolved
@@ -11,13 +11,8 @@
     "web3"
   ],
   "dependencies": {
-<<<<<<< HEAD
-    "@deso-core/data": "^0.0.24",
-    "@deso-core/identity": "^0.0.22",
-=======
     "@deso-core/identity": "^0.1.5",
     "@deso-core/data": "^0.1.0",
->>>>>>> ccf8935a
     "deso-protocol-types": "^0.7.1"
   }
 }