--- conflicted
+++ resolved
@@ -18,14 +18,11 @@
   GetUserMetadataResponse,
   GetUsersResponse,
   GetUsersStatelessRequest,
-<<<<<<< HEAD
   RegisterMessagingGroupKeyRequest,
   RegisterMessagingGroupKeyResponse,
-=======
   GetUserGlobalMetadataRequest,
   GetUserGlobalMetadataResponse,
   UpdateUserGlobalMetadataRequest,
->>>>>>> 91a64590
   RequestOptions,
 } from 'deso-protocol-types';
 import { throwErrors } from '../../utils/Utils';
