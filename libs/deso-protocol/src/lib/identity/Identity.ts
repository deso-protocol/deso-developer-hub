import {
  AppendExtraDataRequest,
  DerivedPrivateUserInfo,
  DeSoNetwork,
  GetDecryptMessagesRequest,
  GetDecryptMessagesResponse,
  IdentityDeriveParams,
  IdentityDeriveQueryParams,
  LoginUser,
  MessagingGroupOperation,
  MessagingGroupPayload,
  RequestOptions,
  SendMessageStatelessRequest,
} from 'deso-protocol-types';
import { convertExtraDataToHex } from '../../utils/Utils';
import { Node } from '../Node/Node';
import { BASE_IDENTITY_URI } from '../state/BaseUri';
import { Transactions } from '../transaction/Transaction';
import {
  approveSignAndSubmit,
  callIdentityMethodAndExecute,
  getIframe,
} from './IdentityHelper';
import { iFrameHandler } from './WindowHandler';
import {
  requestDerive,
  requestLogin,
  requestLogout,
  requestMessagingGroups,
  requestPhoneVerification,
  WindowFeatures,
} from './WindowPrompts';
const SERVER_ERROR: Readonly<string> =
  'You cannot call identity Iframe in a sever application, in the options parameter set broadcast to false';
export interface IdentityConfig {
  node: Node;
  uri?: string;
  network?: DeSoNetwork;
  host?: 'browser' | 'server';
}

let deferredOnReady: (value: unknown) => void;
const onReady = new Promise((resolve) => {
  deferredOnReady = resolve;
});

export class Identity {
  private node: Node;
  private network: DeSoNetwork;
  private identityUri = BASE_IDENTITY_URI;
  private loggedInUser: LoginUser | null = null;
  private loggedInUsers: { [k: string]: LoginUser } = {};
  private loggedInKey = '';
  private transactions: Transactions;
  private storageGranted = false;
  public host: 'browser' | 'server';
  constructor(
    { host = 'browser', node, network, uri }: IdentityConfig,
    transactions: Transactions
  ) {
    this.host = host;
    this.node = node;
    this.network = network || DeSoNetwork.mainnet;
    this.transactions = transactions;
    if (this.isBrowser()) {
      const user = localStorage.getItem('deso_user');
      const users = localStorage.getItem('deso_users');
      const key = localStorage.getItem('deso_user_key');
      if (user) {
        this.setUser(JSON.parse(user));
      }
      if (users) {
        this.setUsers(JSON.parse(users));
      }
      if (key) {
        this.setLoggedInKey(key);
      }
    }
    this.setUri(uri ?? BASE_IDENTITY_URI);
  }

  public isBrowser(): boolean {
    return this.host === 'browser' && typeof window !== 'undefined';
  }

  public getUri(): string {
    return this.identityUri;
  }

  public setUri(uri: string): void {
    this.identityUri = uri;
    if (this.isBrowser()) {
      localStorage.setItem('deso_identity_uri', this.identityUri);
    }
  }

  // Returns a promise that resolves when deso identity is fully initialized and
  // granted the required storage access.  Useful for delaying work until after
  // it's known that the users browser is supported. Note that storage access is
  // only checked if their is a logged in user. Otherwise, we check it when the
  // user attempts to log in.
  public async onReady(): Promise<unknown> {
    return onReady;
  }

  public getIframe(): HTMLIFrameElement {
    return getIframe();
  }

  public getUser(): LoginUser | null {
    return this.loggedInUser;
  }

  private setUser(user: LoginUser | null): void {
    this.loggedInUser = user;
    if (this.isBrowser()) {
      localStorage.setItem('deso_user', JSON.stringify(user));
    }
  }

  public getUsers(): { [k: string]: LoginUser } | null {
    return this.loggedInUsers;
  }

  private setUsers(users: { [k: string]: LoginUser }): void {
    this.loggedInUsers = users;
    if (this.isBrowser()) {
      localStorage.setItem('deso_users', JSON.stringify(users));
    }
  }

  public getUserKey(): string | null {
    return this.loggedInKey;
  }

  private setLoggedInKey(key: string) {
    this.loggedInKey = key;
    if (this.isBrowser()) {
      localStorage.setItem('deso_user_key', key);
    }
  }
  //  end of getters/ setters

  public async initialize(): Promise<any> {
    if (!this.isBrowser()) throw Error(SERVER_ERROR);

    if (this.getIframe()) {
      return;
    }
    return new Promise((resolve) => {
      const windowHandler = (event: any) => {
        if (event.origin !== this.getUri()) {
          return;
        }
        if (event.data.method === 'initialize') {
          event.source.postMessage(
            {
              id: event.data.id,
              service: 'identity',
              payload: {},
            },
            this.getUri()
          );
        }
      };
      window.addEventListener('message', windowHandler);
      resolve(deferredOnReady(this.setIdentityFrame(true)));
    });
  }

  public async phoneVerification(
    accessLevel = '4',
    windowFeatures?: WindowFeatures,
    queryParams?: { [key: string]: string | boolean }
  ): Promise<void> {
    if (!this.isBrowser()) throw Error(SERVER_ERROR);

    if (!this.storageGranted) {
      await this.guardFeatureSupport();
    }

    const prompt = requestPhoneVerification(
      accessLevel,
      this.getUri(),
      this.isTestnet(),
      windowFeatures,
      queryParams
    );
    // while not the login method the login event fires off after a user clicks skip
    // To let the app know when this case occurs we listen to the click and then close the window
    await iFrameHandler(
      {
        iFrameMethod: 'login',
        data: { prompt },
      },
      this.transactions
    );
  }
  public async login(
    accessLevel = '4',
    windowFeatures?: WindowFeatures,
    queryParams?: { [key: string]: string }
  ): Promise<{
    user: LoginUser;
    key: string;
    users: { [k: string]: LoginUser };
  }> {
    if (!this.isBrowser()) throw Error(SERVER_ERROR);

    if (!this.storageGranted) {
      await this.guardFeatureSupport();
    }

    const prompt = requestLogin(
      accessLevel,
      this.getUri(),
      this.isTestnet(),
      windowFeatures,
      queryParams
    );
    const { key, user, users } = await iFrameHandler(
      {
        iFrameMethod: 'login',
        data: { prompt },
      },
      this.transactions
    );
    this.setUser(user);
    this.setUsers(users);
    this.setLoggedInKey(key);
    return { user, key, users };
  }

  public async logout(
    publicKey: string,
    windowFeatures?: WindowFeatures
  ): Promise<boolean> {
    if (!this.isBrowser()) throw Error(SERVER_ERROR);
    if (typeof publicKey !== 'string') {
      throw Error('publicKey needs to be type of string');
    }
    const prompt = requestLogout(
      publicKey,
      this.getUri(),
      this.isTestnet(),
      windowFeatures
    );
    const { key, user, users } = await iFrameHandler(
      {
        iFrameMethod: 'logout',
        data: { prompt },
      },
      this.transactions
    );
    this.setUser(user);
    this.setUsers(users);
    this.setLoggedInKey(key);
    return !key;
  }

  public async derive(
    params: IdentityDeriveParams,
    windowFeatures?: WindowFeatures
  ): Promise<DerivedPrivateUserInfo> {
    if (!this.isBrowser()) throw Error(SERVER_ERROR);
    const queryParams: IdentityDeriveQueryParams = {
      callback: params.callback,
      webview: params.webview,
      publicKey: params.publicKey,
      transactionSpendingLimitResponse: params.transactionSpendingLimitResponse
        ? encodeURIComponent(
            JSON.stringify(params.transactionSpendingLimitResponse)
          )
        : undefined,
      derivedPublicKey: params.derivedPublicKey,
      deleteKey: params.deleteKey,
      expirationDays: params.expirationDays,
    };
    const prompt = requestDerive(
      queryParams,
      this.getUri(),
      this.isTestnet(),
      windowFeatures
    );
    const derivedPrivateUser: DerivedPrivateUserInfo = await iFrameHandler(
      {
        iFrameMethod: 'derive',
        data: { prompt },
      },

      this.transactions
    );
    return derivedPrivateUser;
  }

  private async setIdentityFrame(
    createNewIdentityFrame = false
  ): Promise<boolean> {
    return new Promise((resolve, reject) => {
      if (!this.isBrowser()) throw Error(SERVER_ERROR);
      let frame = document.getElementById('identity');
      if (frame && createNewIdentityFrame) {
        frame.remove();
      }
      if (!createNewIdentityFrame) {
        resolve(true);
      }
      frame = document.createElement('iframe');
      frame.setAttribute('src', `${this.getUri()}/embed?v=2`);
      frame.setAttribute('id', 'identity');
      frame.style.width = '100%';
      frame.style.height = '100vh';
      frame.style.position = 'fixed';
      frame.style.zIndex = '1000';
      frame.style.display = 'none';
      frame.style.left = '0';
      frame.style.right = '0';
      frame.style.top = '0';

      frame.addEventListener('error', reject);

      frame.addEventListener('load', () => {
        if (this.getUserKey()) {
          resolve(this.guardFeatureSupport());
        } else {
          resolve(true);
        }
      });
      const root = document.getElementsByTagName('body')[0];
      if (root && frame) {
        root.appendChild(frame);
      }
    });
  }

  private async guardFeatureSupport(): Promise<boolean> {
    const payload = await callIdentityMethodAndExecute(
      undefined,
      'info',
      this.getUser(),
      this.transactions
    );
    if (!payload.hasStorageAccess || !payload.browserSupported) {
      const iframe = getIframe();
      iframe.style.display = 'block';
      const storageGranted = await iFrameHandler(
        {
          iFrameMethod: 'storageGranted',
        },
        this.transactions
      );

      if (storageGranted) {
        this.storageGranted = true;
        iframe.style.display = 'none';
      }
    }
    return true;
  }

  public async submitTransaction(
    TransactionHex: string,
    options: RequestOptions = { broadcast: this.isBrowser() },
    extraData?: Omit<AppendExtraDataRequest, 'TransactionHex'>
  ) {
    // don't submit the transaction, instead just return the api response from the
    // previous call
    if (options?.broadcast === false) return { TransactionHex };
    // server app? then you can't call the iframe
    if (!this.isBrowser()) throw Error(SERVER_ERROR);
    if (extraData?.ExtraData && Object.keys(extraData?.ExtraData).length > 0) {
      TransactionHex = (
        await this.transactions.appendExtraData({
          TransactionHex: TransactionHex,
          ExtraData: convertExtraDataToHex(extraData).ExtraData,
        })
      ).TransactionHex;
    }
    const user = this.getUser();
    return callIdentityMethodAndExecute(
      TransactionHex,
      'sign',
      user,
      this.transactions
    ).then((res) => {
      if (res?.approvalRequired) {
        return approveSignAndSubmit(
          TransactionHex,
          this.getUri(),
          this.transactions,
          this.isTestnet()
        );
      }
      return res;
    });
  }

  public async decrypt(
    encryptedMessages: GetDecryptMessagesRequest[]
  ): Promise<GetDecryptMessagesResponse[]> {
    if (!this.isBrowser()) throw Error(SERVER_ERROR);
    let user = this.getUser();
    if (!user) {
      await this.login();
      user = this.getUser();
    }
    return await callIdentityMethodAndExecute(
      encryptedMessages,
      'decrypt',
      this.getUser(),
      this.transactions
    );
  }

  public async encrypt(
    request: Partial<SendMessageStatelessRequest>
  ): Promise<string> {
    if (!this.isBrowser()) throw Error(SERVER_ERROR);
    request.RecipientPublicKeyBase58Check;
    let user = this.getUser();
    if (!user) {
      await this.login();
      user = this.getUser();
    }
    return await callIdentityMethodAndExecute(
      request,
      'encrypt',
      this.getUser(),
      this.transactions
    );
  }

  public async getJwt(): Promise<string> {
    if (!this.isBrowser()) throw Error(SERVER_ERROR);
    let user = this.getUser();
    if (!user) {
      user = (await this.login()).user;
    }
    return await callIdentityMethodAndExecute(
      undefined,
      'jwt',
      this.getUser(),
      this.transactions
    );
  }
<<<<<<< HEAD
  public async messagingGroups(
    publicKeyBase58Check: string,
    applicationMessagingPublicKeyBase58Check: string, // pass derived
    messagingGroupOperation: MessagingGroupOperation,
    updatedGroupKeyName = 'default-key'
  ): Promise<MessagingGroupPayload> {
    if (this.host === 'server') throw Error(SERVER_ERROR);

    if (!this.storageGranted) {
      await this.guardFeatureSupport();
    }

    const prompt = requestMessagingGroups(
      this.getUri(),
      this.isTestnet(),
      undefined,
      {
        operation: messagingGroupOperation,
        applicationMessagingPublicKeyBase58Check,
        updatedGroupKeyName,
        updatedGroupOwnerPublicKeyBase58Check: publicKeyBase58Check,
      }
    );

    return await iFrameHandler(
      {
        iFrameMethod: 'messagingGroup',
        data: { prompt },
      },
      this.transactions
    );
  }
=======

>>>>>>> 91a64590
  private isTestnet(): boolean {
    return this.network === DeSoNetwork.testnet;
  }

  public changeUser(key: string): void {
    if (!this.loggedInUsers[key]) {
      throw Error('public key is not found in logged in users');
    }

    this.setUser(this.loggedInUsers[key]);
    this.setLoggedInKey(key);
  }
}<|MERGE_RESOLUTION|>--- conflicted
+++ resolved
@@ -443,7 +443,6 @@
       this.transactions
     );
   }
-<<<<<<< HEAD
   public async messagingGroups(
     publicKeyBase58Check: string,
     applicationMessagingPublicKeyBase58Check: string, // pass derived
@@ -476,9 +475,7 @@
       this.transactions
     );
   }
-=======
-
->>>>>>> 91a64590
+
   private isTestnet(): boolean {
     return this.network === DeSoNetwork.testnet;
   }
