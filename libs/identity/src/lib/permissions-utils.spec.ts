--- conflicted
+++ resolved
@@ -67,11 +67,7 @@
           {
             AssociationClass: 'Post',
             AssociationType: 'REACTION',
-<<<<<<< HEAD
-            AppScopeType: 'Any',
-=======
             AppScopeType: 'Scoped',
->>>>>>> 9aff4f4c
             AppPublicKeyBase58Check:
               'BC1YLhtBTFXAsKZgoaoYNW8mWAJWdfQjycheAeYjaX46azVrnZfJ94s',
             AssociationOperation: 'Create',
@@ -145,11 +141,7 @@
           {
             AssociationClass: 'Post',
             AssociationType: 'REACTION',
-<<<<<<< HEAD
-            AppScopeType: 'Any',
-=======
             AppScopeType: 'Scoped',
->>>>>>> 9aff4f4c
             AppPublicKeyBase58Check:
               'BC1YLhtBTFXAsKZgoaoYNW8mWAJWdfQjycheAeYjaX46azVrnZfJ94s',
             AssociationOperation: 'Create',
