{
  "name": "deso-protocol-types",
<<<<<<< HEAD
  "version": "0.4.0",
=======
  "version": "0.5.0",
>>>>>>> 91a64590
  "type": "commonjs"
}<|MERGE_RESOLUTION|>--- conflicted
+++ resolved
@@ -1,9 +1,5 @@
 {
   "name": "deso-protocol-types",
-<<<<<<< HEAD
-  "version": "0.4.0",
-=======
   "version": "0.5.0",
->>>>>>> 91a64590
   "type": "commonjs"
 }