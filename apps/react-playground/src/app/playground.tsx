--- conflicted
+++ resolved
@@ -1,5 +1,5 @@
 import { useEffect, useState } from 'react';
-// import { MessagingRoot } from './Widgets/MessagingPrototype/components/messaging-root';
+import { MessagingRoot } from './Widgets/MessagingPrototype/components/messaging-root';
 // export const Playground = () => {
 //   const [healthCheck, setHealthCheck] = useState(0);
 //   const [exchangeRate, setExchangeRate] = useState<GetExchangeRateResponse>(
@@ -76,12 +76,10 @@
   // }, []);
   return (
     <>
-<<<<<<< HEAD
-      {/* <MessagingRoot /> */}x <div>Node health check: {healthCheck}</div>
-=======
-      <a onClick={trySubmitTransaction}> click me </a>
+      <MessagingRoot />
+      {/* <div>Node health check: {healthCheck}</div> */}
+      {/* <a onClick={trySubmitTransaction}> click me </a>
       <div>Node health check: {healthCheck}</div>
->>>>>>> 4308153d
       {Object.entries(exchangeRate).map(([k, v]) => {
         return (
           <div key={k}>
@@ -89,7 +87,7 @@
           </div>
         );
       })}
-      x{' '}
+      {' '} */}
     </>
   );
 };