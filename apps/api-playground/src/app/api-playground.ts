--- conflicted
+++ resolved
@@ -1,37 +1,22 @@
 import cors from 'cors';
 import express from 'express';
+const app = express();
+app.use(express.json());
+app.use(cors());
 
-export const PORT: Readonly<number> = 3000;
-export const runDefaultNodeApp = () => {
-  const app = express();
-  app.use(express.json());
-  app.use(cors());
+const PORT: Readonly<number> = 3000;
 
-  app.get('/', async (req, res) => {
-    //
-  });
-  app.get('/test-code-here-or-wherever', async (req, res) => {
-    // ex: createDerivedKey()
-  });
+app.get('/', async (req, res) => {
+  //
+});
+app.get('/test-code-here-or-wherever', async (req, res) => {
+  // ex: createDerivedKey()
+});
 
-<<<<<<< HEAD
-  //  in order to use the window callback you'll need to port fort your local host
-  // using ngrok https://ngrok.com/ makes it as easy as ngrok http http://localhost:3000
-  app.get('/window-callback', async (req, res) => {
-    console.log(req);
-  });
-
-  app.listen(PORT, async () => {
-    console.log('hello');
-  });
-  return `app is running ${PORT}`;
-};
-=======
 //  in order to use the window callback you'll need to port fort your local host
 // using ngrok https://ngrok.com/ makes it as easy as ngrok http http://localhost:3000
 app.get('/window-callback', async (req, res) => {
   console.log(req);
 });
 
-export { app };
->>>>>>> 91a64590
+export { app };