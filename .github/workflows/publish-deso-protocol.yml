name: PublishDesoProtocol

on:
  push:
    branches:
      - master
    paths:
      - 'libs/deso-protocol/**'
jobs:
  publish-npm:
    runs-on: ubuntu-latest
    env:
      NODE_AUTH_TOKEN: ${{secrets.NPM_AUTH_TOKEN}}
    steps:
      - uses: actions/checkout@v3
      - uses: actions/setup-node@v3
        with:
          node-version: 16
<<<<<<< HEAD
          registry-url: 'https://registry.npmjs.org'
      - name: 'NPM Publish'
        run: |
          git config user.name "GitHub Actions Bot"
          git config user.email "<>"
          COMMIT_TYPE=`git log -1 --pretty=format:"%s" | cut -d: -f1`
          echo "Commit type: $COMMIT_TYPE"
          npm ci

          cd libs/deso-protocol

          if [[ -n `git log -1 | grep "BREAKING_CHANGE"` ]]; then
            # Until we're ready to bump to 1.0 we just bump minor for this.
            # npm version major
            npm version minor
          elif [[ $COMMIT_TYPE == 'feat' ]]; then
            npm version minor
          elif [[ $COMMIT_TYPE == 'fix' ]]; then
            npm version patch
          else
            echo "Could not infer new version from commit message."
            exit 1
          fi

          cd -
          npx nx run deso-protocol:build
          cd dist/libs/deso-protocol

          echo "Publishing new version"
          npm version
          npm publish --access public
          cd -
      - name: 'Auto commit Version Bump'
        run: |
          git add libs/deso-protocol/package.json
          git commit -m "ci: automated release version bump"
          git push origin HEAD:master
=======
          registry-url: "https://registry.npmjs.org"
      - name: NPM Publish
        run: |
          ./scripts/github-workflows/setup_git.sh
          ./scripts/github-workflows/publish_new_version.sh deso-protocol
>>>>>>> 84cc7a35
<|MERGE_RESOLUTION|>--- conflicted
+++ resolved
@@ -16,48 +16,8 @@
       - uses: actions/setup-node@v3
         with:
           node-version: 16
-<<<<<<< HEAD
           registry-url: 'https://registry.npmjs.org'
-      - name: 'NPM Publish'
-        run: |
-          git config user.name "GitHub Actions Bot"
-          git config user.email "<>"
-          COMMIT_TYPE=`git log -1 --pretty=format:"%s" | cut -d: -f1`
-          echo "Commit type: $COMMIT_TYPE"
-          npm ci
-
-          cd libs/deso-protocol
-
-          if [[ -n `git log -1 | grep "BREAKING_CHANGE"` ]]; then
-            # Until we're ready to bump to 1.0 we just bump minor for this.
-            # npm version major
-            npm version minor
-          elif [[ $COMMIT_TYPE == 'feat' ]]; then
-            npm version minor
-          elif [[ $COMMIT_TYPE == 'fix' ]]; then
-            npm version patch
-          else
-            echo "Could not infer new version from commit message."
-            exit 1
-          fi
-
-          cd -
-          npx nx run deso-protocol:build
-          cd dist/libs/deso-protocol
-
-          echo "Publishing new version"
-          npm version
-          npm publish --access public
-          cd -
-      - name: 'Auto commit Version Bump'
-        run: |
-          git add libs/deso-protocol/package.json
-          git commit -m "ci: automated release version bump"
-          git push origin HEAD:master
-=======
-          registry-url: "https://registry.npmjs.org"
       - name: NPM Publish
         run: |
           ./scripts/github-workflows/setup_git.sh
-          ./scripts/github-workflows/publish_new_version.sh deso-protocol
->>>>>>> 84cc7a35
+          ./scripts/github-workflows/publish_new_version.sh deso-protocol