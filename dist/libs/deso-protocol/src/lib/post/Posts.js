"use strict";
Object.defineProperty(exports, "__esModule", { value: true });
exports.Posts = void 0;
const axios_1 = require("axios");
const utils_1 = require("../../utils/utils");
class Posts {
    constructor(node, identity) {
        this.node = node;
        this.identity = identity;
    }
    async getPostsForPublicKey(request) {
        return (await axios_1.default.post(`${this.node.getUri()}/get-posts-for-public-key`, request)).data;
    }
    async submitPost(request, options, extraData) {
        if (!request.UpdaterPublicKeyBase58Check) {
            throw Error('UpdaterPublicKeyBase58Check is required');
        }
        if (!request.BodyObj) {
            throw Error('BodyObj is required');
        }
        if (!request.MinFeeRateNanosPerKB) {
            request.MinFeeRateNanosPerKB = 1500;
        }
        const apiResponse = (await axios_1.default.post(`${this.node.getUri()}/submit-post`, request)).data;
        return await this.identity
            .submitTransaction(apiResponse.TransactionHex, options, extraData)
            .then((txn) => {
<<<<<<< HEAD
            if (txn) {
                apiResponse.PostHashHex = txn.TxnHashHex;
            }
            return apiResponse;
=======
            return {
                ...apiResponse,
                ...{
                    PostHashHex: txn.data.TxnHashHex,
                    PostEntryResponse: txn.data.PostEntryResponse,
                }
            };
>>>>>>> 8c6cdee0
        })
            .catch((e) => {
            throw Error(`something went wrong while signing ${e.message}`);
        });
    }
    async getPostsStateless(request) {
        const endpoint = 'get-posts-stateless';
        return await (await axios_1.default.post(`${this.node.getUri()}/${endpoint}`, request)).data;
    }
    async getSinglePost(request) {
        (0, utils_1.throwErrors)(['PostHashHex'], request);
        const endpoint = 'get-single-post';
        return await (await axios_1.default.post(`${this.node.getUri()}/${endpoint}`, request)).data;
    }
    async getHotFeed(request) {
        const endpoint = 'get-hot-feed';
        return await (await axios_1.default.post(`${this.node.getUri()}/${endpoint}`, request)).data;
    }
    async getDiamondedPosts(request) {
        const endpoint = 'get-diamonded-posts';
        return await (await axios_1.default.post(`${this.node.getUri()}/${endpoint}`, request)).data;
    }
    async getLikesForPost(request) {
        const endpoint = 'get-likes-for-post';
        return await (await axios_1.default.post(`${this.node.getUri()}/${endpoint}`, request)).data;
    }
    async getDiamondsForPost(request) {
        const endpoint = 'get-diamonds-for-post';
        return await (await axios_1.default.post(`${this.node.getUri()}/${endpoint}`, request)).data;
    }
    async getRepostsForPost(request) {
        const endpoint = 'get-reposts-for-post';
        return await (await axios_1.default.post(`${this.node.getUri()}/${endpoint}`, request)).data;
    }
    async getQuoteRepostsForPost(request) {
        const endpoint = 'get-quote-reposts-for-post';
        return await (await axios_1.default.post(`${this.node.getUri()}/${endpoint}`, request)).data;
    }
}
exports.Posts = Posts;
//# sourceMappingURL=Posts.js.map<|MERGE_RESOLUTION|>--- conflicted
+++ resolved
@@ -21,24 +21,14 @@
         if (!request.MinFeeRateNanosPerKB) {
             request.MinFeeRateNanosPerKB = 1500;
         }
-        const apiResponse = (await axios_1.default.post(`${this.node.getUri()}/submit-post`, request)).data;
+        const constructedTransactionResponse = (await axios_1.default.post(`${this.node.getUri()}/submit-post`, request)).data;
         return await this.identity
-            .submitTransaction(apiResponse.TransactionHex, options, extraData)
-            .then((txn) => {
-<<<<<<< HEAD
-            if (txn) {
-                apiResponse.PostHashHex = txn.TxnHashHex;
-            }
-            return apiResponse;
-=======
+            .submitTransaction(constructedTransactionResponse.TransactionHex, options, extraData)
+            .then((submittedTransactionResponse) => {
             return {
-                ...apiResponse,
-                ...{
-                    PostHashHex: txn.data.TxnHashHex,
-                    PostEntryResponse: txn.data.PostEntryResponse,
-                }
+                constructedTransactionResponse,
+                submittedTransactionResponse,
             };
->>>>>>> 8c6cdee0
         })
             .catch((e) => {
             throw Error(`something went wrong while signing ${e.message}`);
